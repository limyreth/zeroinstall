--- conflicted
+++ resolved
@@ -249,12 +249,7 @@
 	APPEND = 'append'
 	REPLACE = 'replace'
 
-<<<<<<< HEAD
 	def __init__(self, name, insert, default = None, mode = PREPEND, value=None, separator=None):
-=======
-	def __init__(self, name, insert, default = None, mode = PREPEND,
-              value=None, separator=None):
->>>>>>> 7d930a39
 		"""
 		mode argument added in version 0.28
 		value argument added in version 0.52
@@ -264,17 +259,11 @@
 		self.default = default
 		self.mode = mode
 		self.value = value
-<<<<<<< HEAD
+
 		if separator is None:
 			self.separator = os.pathsep
 		else:
 			self.separator = separator
-=======
-                if separator is None:
-                    self.separator = os.pathsep
-                else:
-                    self.separator = separator
->>>>>>> 7d930a39
 
 	
 	def __str__(self):
